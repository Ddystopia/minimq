--- conflicted
+++ resolved
@@ -16,11 +16,8 @@
 * [breaking] External crate is now used for `varint` encoding. Varints changed to u32 format.
 * Deserialization and serialization is now handled directly by `serde`.
 * [breaking] Properties are now wrapped in MQTT-specific data types.
-<<<<<<< HEAD
 * [breaking] Packets now support reason codes. Unused error codes were removed.
-=======
 * `poll()` updated such that the user should call it repeatedly until it returns `Ok(None)`.
->>>>>>> 28c3a859
 
 ## Fixed
 * All unacknowledged messages will be guaranteed to be retransmitted upon connection with the
