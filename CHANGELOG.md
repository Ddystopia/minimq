# Changelog

This document describes the changes to Minimq between releases.

# [Unreleased]

## Added
* Allow configuration of non-default broker port numbers
* Support added for QoS::ExactlyOnce transmission
* `poll()` now supports returning from the closure. An `Option::Some()` will be generated whenever
the `poll()` closure executes on an inbound `Publish` message.
<<<<<<< HEAD
* Added a `reply()` API to reply quickly inbound messages.
=======
* `subscribe()` now supports subscription configuration, such as retain configuration, QoS
  specification, and no-local publications.
* `subscribe()` modified to take a list of topic filters.
>>>>>>> aef5dc49

## Changed
* [breaking] The client is no longer publicly exposed, and is instead accessible via `Minimq::client()`
* Single MQTT packets are now processed per `Minimq::poll()` execution, reducing stack usage.
* [breaking] External crate is now used for `varint` encoding. Varints changed to u32 format.
* Deserialization and serialization is now handled directly by `serde`.
* [breaking] Properties are now wrapped in MQTT-specific data types.
* [breaking] Packets now support reason codes. Unused error codes were removed.
* `poll()` updated such that the user should call it repeatedly until it returns `Ok(None)`.

## Fixed
* All unacknowledged messages will be guaranteed to be retransmitted upon connection with the
broker.
* The `ReceiveMaximum` property is now sent in the connection request to the broker

# [0.5.3] - 2022-02-14

## Added
* Property comparison now implements PartialEq

# [0.5.2] - 2021-12-14

## Fixed
* Made `mqtt_client` module public to correct documentation
* Partial packet writes no longer cause the connection to the broker to break down.
  [#74](https://github.com/quartiq/minimq/issues/74)

# [0.5.1] - 2021-12-07

## Fixed
* Fixed an issue where the keepalive interval could not be set properly. See
  [#69](https://github.com/quartiq/minimq/issues/69).
* Fixed an issue where the keepalive interval was not set properly. See
  [#70](https://github.com/quartiq/minimq/issues/70).

# [0.5.0] - 2021-12-06

## Added
* Support for the `Will` message specification.
* [breaking] Adding `retained` flag to `publish()` to allow messages to be published in a retained
  manner.

# [0.4.0] - 2021-10-08

* Updating to `std-embedded-nal` v0.1 (dev dependency only; now again used for integration tests)
* Added support for PingReq/PingResp to handle broken TCP connections and configuration of the
keep-alive interval
* Updating tests to use `std-embedded-time`
* Fixing main docs.
* Added support for publishing with QoS 1
* Refactoring network stack management into a separate container class
* Keep-alive settings now take a u16 integer number of seconds

# [0.3.0] - 2021-08-06

* Client ID may now be unspecified to allow the broker to automatically assign an ID.
* Strict client ID check removed to allow broker-validated IDs.
* Updated `generic-array` dependencies to address security vulnerability.
* Updating `new()` to allow the network stack to be non-functional during initialization.
* `Property` updated to implement `Copy`/`Clone`.
* Session state is now maintained
* `Error::SessionReset` can be used to detect need to resubscribe to topics.
* Refactoring client into `Minimq` and `MqttClient` to solve internal mutability issues.
* Updating to `embedded-nal` v0.6
* Removing using of `generic-array` in favor of const-generics.
* Correcting an issue where the client would not reconnect if the broker was restarted.

# [0.2.0] - 2021-02-15

* Updating the `MqttClient::poll()` function to take a `FnMut` closure to allow internal state
  mutation.
* Use the `std-embedded-nal` crate as a dependency to provide a standard `NetworkStack` for
  integration tests.
* Updating `read()` to not block when no data is available. Updating `write()` to progate network
  stack errors out to the user.
* Updating library to re-export `generic-array` publicly.

## [0.1.0] - 2020-08-27

* Initial library release and publish to crates.io

[Unreleased]: https://github.com/quartiq/minimq/compare/0.5.3...HEAD
[0.5.2]: https://github.com/quartiq/minimq/releases/tag/0.5.3
[0.5.2]: https://github.com/quartiq/minimq/releases/tag/0.5.2
[0.5.1]: https://github.com/quartiq/minimq/releases/tag/0.5.1
[0.5.0]: https://github.com/quartiq/minimq/releases/tag/0.5.0
[0.4.0]: https://github.com/quartiq/minimq/releases/tag/0.4.0
[0.3.0]: https://github.com/quartiq/minimq/releases/tag/0.3.0
[0.2.0]: https://github.com/quartiq/minimq/releases/tag/0.2.0
[0.1.0]: https://github.com/quartiq/minimq/releases/tag/0.1.0<|MERGE_RESOLUTION|>--- conflicted
+++ resolved
@@ -9,13 +9,10 @@
 * Support added for QoS::ExactlyOnce transmission
 * `poll()` now supports returning from the closure. An `Option::Some()` will be generated whenever
 the `poll()` closure executes on an inbound `Publish` message.
-<<<<<<< HEAD
-* Added a `reply()` API to reply quickly inbound messages.
-=======
 * `subscribe()` now supports subscription configuration, such as retain configuration, QoS
   specification, and no-local publications.
 * `subscribe()` modified to take a list of topic filters.
->>>>>>> aef5dc49
+* Added a `reply()` API to reply quickly inbound messages.
 
 ## Changed
 * [breaking] The client is no longer publicly exposed, and is instead accessible via `Minimq::client()`
