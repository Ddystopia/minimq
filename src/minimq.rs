--- conflicted
+++ resolved
@@ -458,11 +458,7 @@
         self.p = msg_connect(
             0b10, // Clean Start
             keep_alive,
-<<<<<<< HEAD
-            client_id
-=======
             &client,
->>>>>>> 1551362f
         );
         self.s = ProtocolState::Connect;
         self.p.buf()
