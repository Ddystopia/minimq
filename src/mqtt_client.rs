--- conflicted
+++ resolved
@@ -282,12 +282,8 @@
     sm: sm::StateMachine<ClientContext<'buf, Clock>>,
     network: InterfaceHolder<'buf, TcpStack>,
     will: Option<Will<'buf>>,
-<<<<<<< HEAD
     downgrade_qos: bool,
-    broker: SocketAddr,
-=======
     broker: Broker,
->>>>>>> 532244f7
     max_packet_size: usize,
 }
 
@@ -778,12 +774,8 @@
         let minimq = Minimq {
             client: MqttClient {
                 sm: StateMachine::new(ClientContext::new(clock, session_state)),
-<<<<<<< HEAD
-                broker: SocketAddr::new(broker, MQTT_INSECURE_DEFAULT_PORT),
                 downgrade_qos: false,
-=======
                 broker,
->>>>>>> 532244f7
                 will: None,
                 network: InterfaceHolder::new(network_stack, tx_buffer),
                 max_packet_size: rx_buffer.len(),
